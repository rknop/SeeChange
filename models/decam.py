--- conflicted
+++ resolved
@@ -1251,12 +1251,8 @@
 
 
     def download_exposures( self, outdir=".", indexes=None, onlyexposures=True,
-<<<<<<< HEAD
-                            clobber=False, existing_ok=False, skip_failures=False, session=None ):
-=======
                             clobber=False, existing_ok=False, skip_existing=True,
                             skip_failures=False, session=None ):
->>>>>>> 038d7c5f
         """Download exposures, and maybe weight and data quality frames as well.
 
         Parameters
@@ -1288,8 +1284,6 @@
             extensions = expinfo.index.values
             fpaths = {}
             try:
-<<<<<<< HEAD
-=======
                 if 'image' not in extensions:
                     SCLogger.error( "There is no 'image' in extensions, I can't cope.  Skipping exposure." )
                 else:
@@ -1299,7 +1293,6 @@
                         if existing_exposures is not None:
                             SCLogger.info( f"Exposure with origin_identifier {fname} already in database, skipping." )
                             continue
->>>>>>> 038d7c5f
                 for ext in extensions:
                     if onlyexposures and ext != 'image':
                         continue
