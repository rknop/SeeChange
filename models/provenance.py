--- conflicted
+++ resolved
@@ -402,38 +402,6 @@
             # ISSUE consider raising exception if there exists a more up-to-date version than the hardcoded
 
             codebase_semver = CodeVersion.CODE_VERSION_DICT[process]  # (major, minor, patch) eg. (2,0,1)
-<<<<<<< HEAD
-            with Psycopg2Connection() as conn:
-                cursor = conn.cursor()
-                # Lock the table so that multiple processes don't all
-                #   create the code version at the same time
-                cursor.execute( "LOCK TABLE code_versions" )
-                cursor.execute( ( "SELECT _id FROM code_versions "
-                                  "WHERE process=%(proc)s "
-                                  "  AND version_major=%(maj)s "
-                                  "  AND version_minor=%(min)s "
-                                  "  AND version_patch=%(pat)s " ),
-                                { 'proc': process,
-                                  'maj': codebase_semver[0],
-                                  'min': codebase_semver[1],
-                                  'pat': codebase_semver[2] } )
-                rows = cursor.fetchall()
-                if len( rows ) > 0:
-                    cvid = rows[0][0]
-                else:
-                    cvid = uuid.uuid4()
-                    cursor.execute( "INSERT INTO code_versions(_id,process,version_major,version_minor,version_patch) "
-                                    "VALUES (%(id)s,%(proc)s,%(maj)s,%(min)s,%(pat)s)",
-                                    { 'id': str(cvid),
-                                      'proc': process,
-                                      'maj': codebase_semver[0],
-                                      'min': codebase_semver[1],
-                                      'pat': codebase_semver[2] } )
-                    conn.commit()
-
-            cv = CodeVersion.get_by_id( cvid )
-            CodeVersion._code_version_cache[process] = cv
-=======
 
             with Psycopg2Connection() as conn:
                 cursor = conn.cursor( cursor_factory=psycopg2.extras.RealDictCursor )
@@ -461,7 +429,6 @@
                     conn.commit()
                     code_version.set_attributes_from_dict( subdict )
                 CodeVersion._code_version_cache[process] = code_version
->>>>>>> 9b1b7779
 
         return CodeVersion._code_version_cache[process]
 
